<?xml version="1.0"?>
<project xmlns="http://maven.apache.org/POM/4.0.0" xmlns:xsi="http://www.w3.org/2001/XMLSchema-instance" xsi:schemaLocation="http://maven.apache.org/POM/4.0.0 http://maven.apache.org/xsd/maven-4.0.0.xsd">
  <modelVersion>4.0.0</modelVersion>

  <parent>
    <groupId>org.togglz</groupId>
    <artifactId>togglz-project</artifactId>
    <version>2.5.0-SNAPSHOT</version>
  </parent>

  <artifactId>togglz-deltaspike</artifactId>
  <name>Togglz - DeltaSpike integration</name>
  <description>Togglz - DeltaSpike integration</description>

  <properties>
    <deltaspike.version>1.7.2</deltaspike.version>
  </properties>

  <dependencies>
    <dependency>
      <groupId>org.togglz</groupId>
<<<<<<< HEAD
      <artifactId>togglz-cdi</artifactId>
    </dependency>

    <dependency>
      <groupId>javax.enterprise</groupId>
      <artifactId>cdi-api</artifactId>
      <scope>provided</scope>
    </dependency>

    <dependency>
      <groupId>org.apache.deltaspike.modules</groupId>
      <artifactId>deltaspike-security-module-api</artifactId>
      <version>${deltaspike.version}</version>
      <scope>provided</scope>
=======
      <artifactId>togglz-core</artifactId>
>>>>>>> 97873791
    </dependency>

    <dependency>
      <groupId>org.apache.deltaspike.core</groupId>
      <artifactId>deltaspike-core-api</artifactId>
      <version>${deltaspike.version}</version>
      <scope>provided</scope>
    </dependency>

    <dependency>
      <groupId>junit</groupId>
      <artifactId>junit</artifactId>
      <scope>test</scope>
    </dependency>
  </dependencies>

</project><|MERGE_RESOLUTION|>--- conflicted
+++ resolved
@@ -19,24 +19,7 @@
   <dependencies>
     <dependency>
       <groupId>org.togglz</groupId>
-<<<<<<< HEAD
-      <artifactId>togglz-cdi</artifactId>
-    </dependency>
-
-    <dependency>
-      <groupId>javax.enterprise</groupId>
-      <artifactId>cdi-api</artifactId>
-      <scope>provided</scope>
-    </dependency>
-
-    <dependency>
-      <groupId>org.apache.deltaspike.modules</groupId>
-      <artifactId>deltaspike-security-module-api</artifactId>
-      <version>${deltaspike.version}</version>
-      <scope>provided</scope>
-=======
       <artifactId>togglz-core</artifactId>
->>>>>>> 97873791
     </dependency>
 
     <dependency>
